# -*- coding: utf-8 -*-
<<<<<<< HEAD
import logging
=======

import os
>>>>>>> 0ecec8b4
from collections import Counter, defaultdict, OrderedDict
from itertools import count

import torch
import torchtext.data
import torchtext.vocab

from onmt.io.DatasetBase import UNK_WORD, PAD_WORD, BOS_WORD, EOS_WORD
from onmt.io.TextDataset import TextDataset
from onmt.io.ImageDataset import ImageDataset
from onmt.io.AudioDataset import AudioDataset


def set_logger(script):
    log_format = logging.Formatter("%(message)s")
    root_logger = logging.getLogger()
    root_logger.setLevel(logging.DEBUG)

    file_handler = logging.FileHandler(script + ".logs")
    file_handler.setFormatter(log_format)
    root_logger.addHandler(file_handler)

    console_handler = logging.StreamHandler()
    console_handler.setFormatter(log_format)
    root_logger.addHandler(console_handler)

    return root_logger


def _getstate(self):
    return dict(self.__dict__, stoi=dict(self.stoi))


def _setstate(self, state):
    self.__dict__.update(state)
    self.stoi = defaultdict(lambda: 0, self.stoi)


torchtext.vocab.Vocab.__getstate__ = _getstate
torchtext.vocab.Vocab.__setstate__ = _setstate


def get_fields(data_type, n_src_features, n_tgt_features):
    """
    Args:
        data_type: type of the source input. Options are [text|img|audio].
        n_src_features: the number of source features to
            create `torchtext.data.Field` for.
        n_tgt_features: the number of target features to
            create `torchtext.data.Field` for.

    Returns:
        A dictionary whose keys are strings and whose values are the
        corresponding Field objects.
    """
    if data_type == 'text':
        return TextDataset.get_fields(n_src_features, n_tgt_features)
    elif data_type == 'img':
        return ImageDataset.get_fields(n_src_features, n_tgt_features)
    elif data_type == 'audio':
        return AudioDataset.get_fields(n_src_features, n_tgt_features)


def load_fields_from_vocab(vocab, data_type="text"):
    """
    Load Field objects from `vocab.pt` file.
    """
    vocab = dict(vocab)
    n_src_features = len(collect_features(vocab, 'src'))
    n_tgt_features = len(collect_features(vocab, 'tgt'))
    fields = get_fields(data_type, n_src_features, n_tgt_features)
    for k, v in vocab.items():
        # Hack. Can't pickle defaultdict :(
        v.stoi = defaultdict(lambda: 0, v.stoi)
        fields[k].vocab = v
    return fields


def save_fields_to_vocab(fields):
    """
    Save Vocab objects in Field objects to `vocab.pt` file.
    """
    vocab = []
    for k, f in fields.items():
        if f is not None and 'vocab' in f.__dict__:
            f.vocab.stoi = dict(f.vocab.stoi)
            vocab.append((k, f.vocab))
    return vocab


def merge_vocabs(vocabs, vocab_size=None):
    """
    Merge individual vocabularies (assumed to be generated from disjoint
    documents) into a larger vocabulary.

    Args:
        vocabs: `torchtext.vocab.Vocab` vocabularies to be merged
        vocab_size: `int` the final vocabulary size. `None` for no limit.
    Return:
        `torchtext.vocab.Vocab`
    """
    merged = sum([vocab.freqs for vocab in vocabs], Counter())
    return torchtext.vocab.Vocab(merged,
                                 specials=[UNK_WORD, PAD_WORD,
                                           BOS_WORD, EOS_WORD],
                                 max_size=vocab_size)


def get_num_features(data_type, corpus_file, side):
    """
    Args:
        data_type (str): type of the source input.
            Options are [text|img|audio].
        corpus_file (str): file path to get the features.
        side (str): for source or for target.

    Returns:
        number of features on `side`.
    """
    assert side in ["src", "tgt"]

    if data_type == 'text':
        return TextDataset.get_num_features(corpus_file, side)
    elif data_type == 'img':
        return ImageDataset.get_num_features(corpus_file, side)
    elif data_type == 'audio':
        return AudioDataset.get_num_features(corpus_file, side)


def make_features(batch, side, data_type='text'):
    """
    Args:
        batch (Variable): a batch of source or target data.
        side (str): for source or for target.
        data_type (str): type of the source input.
            Options are [text|img|audio].
    Returns:
        A sequence of src/tgt tensors with optional feature tensors
        of size (len x batch).
    """
    assert side in ['src', 'tgt']
    if isinstance(batch.__dict__[side], tuple):
        data = batch.__dict__[side][0]
    else:
        data = batch.__dict__[side]

    feat_start = side + "_feat_"
    keys = sorted([k for k in batch.__dict__ if feat_start in k])
    features = [batch.__dict__[k] for k in keys]
    levels = [data] + features

    if data_type == 'text':
        return torch.cat([level.unsqueeze(2) for level in levels], 2)
    else:
        return levels[0]


def collect_features(fields, side="src"):
    """
    Collect features from Field object.
    """
    assert side in ["src", "tgt"]
    feats = []
    for j in count():
        key = side + "_feat_" + str(j)
        if key not in fields:
            break
        feats.append(key)
    return feats


def collect_feature_vocabs(fields, side):
    """
    Collect feature Vocab objects from Field object.
    """
    assert side in ['src', 'tgt']
    feature_vocabs = []
    for j in count():
        key = side + "_feat_" + str(j)
        if key not in fields:
            break
        feature_vocabs.append(fields[key].vocab)
    return feature_vocabs


def build_dataset(fields, data_type, src_path, tgt_path, src_dir=None,
                  src_seq_length=0, tgt_seq_length=0,
                  src_seq_length_trunc=0, tgt_seq_length_trunc=0,
                  dynamic_dict=True, sample_rate=0,
                  window_size=0, window_stride=0, window=None,
                  normalize_audio=True, use_filter_pred=True):

    # Build src/tgt examples iterator from corpus files, also extract
    # number of features.
    src_examples_iter, num_src_feats = \
        _make_examples_nfeats_tpl(data_type, src_path, src_dir,
                                  src_seq_length_trunc, sample_rate,
                                  window_size, window_stride,
                                  window, normalize_audio)

    # For all data types, the tgt side corpus is in form of text.
    tgt_examples_iter, num_tgt_feats = \
        TextDataset.make_text_examples_nfeats_tpl(
            tgt_path, tgt_seq_length_trunc, "tgt")

    if data_type == 'text':
        dataset = TextDataset(fields, src_examples_iter, tgt_examples_iter,
                              num_src_feats, num_tgt_feats,
                              src_seq_length=src_seq_length,
                              tgt_seq_length=tgt_seq_length,
                              dynamic_dict=dynamic_dict,
                              use_filter_pred=use_filter_pred)

    elif data_type == 'img':
        dataset = ImageDataset(fields, src_examples_iter, tgt_examples_iter,
                               num_src_feats, num_tgt_feats,
                               tgt_seq_length=tgt_seq_length,
                               use_filter_pred=use_filter_pred)

    elif data_type == 'audio':
        dataset = AudioDataset(fields, src_examples_iter, tgt_examples_iter,
                               num_src_feats, num_tgt_feats,
                               tgt_seq_length=tgt_seq_length,
                               sample_rate=sample_rate,
                               window_size=window_size,
                               window_stride=window_stride,
                               window=window,
                               normalize_audio=normalize_audio,
                               use_filter_pred=use_filter_pred)

    return dataset


def _build_field_vocab(field, counter, **kwargs):
    specials = list(OrderedDict.fromkeys(
        tok for tok in [field.unk_token, field.pad_token, field.init_token,
                        field.eos_token]
        if tok is not None))
    field.vocab = field.vocab_cls(counter, specials=specials, **kwargs)


def build_vocab(train_dataset_files, fields, data_type, share_vocab,
                src_vocab_path, src_vocab_size, src_words_min_frequency,
                tgt_vocab_path, tgt_vocab_size, tgt_words_min_frequency):
    """
    Args:
        train_dataset_files: a list of train dataset pt file.
        fields (dict): fields to build vocab for.
        data_type: "text", "img" or "audio"?
        share_vocab(bool): share source and target vocabulary?
        src_vocab_path(string): Path to src vocabulary file.
        src_vocab_size(int): size of the source vocabulary.
        src_words_min_frequency(int): the minimum frequency needed to
                include a source word in the vocabulary.
        tgt_vocab_path(string): Path to tgt vocabulary file.
        tgt_vocab_size(int): size of the target vocabulary.
        tgt_words_min_frequency(int): the minimum frequency needed to
                include a target word in the vocabulary.

    Returns:
        Dict of Fields
    """
    counter = {}
    for k in fields:
        counter[k] = Counter()

    # Load vocabulary
    src_vocab = None
    if len(src_vocab_path) > 0:
        src_vocab = set([])
        print('Loading source vocab from %s' % src_vocab_path)
        assert os.path.exists(src_vocab_path), \
            'src vocab %s not found!' % src_vocab_path
        with open(src_vocab_path) as f:
            for line in f:
                word = line.strip().split()[0]
                src_vocab.add(word)

    tgt_vocab = None
    if len(tgt_vocab_path) > 0:
        tgt_vocab = set([])
        print('Loading target vocab from %s' % tgt_vocab_path)
        assert os.path.exists(tgt_vocab_path), \
            'tgt vocab %s not found!' % tgt_vocab_path
        with open(tgt_vocab_path) as f:
            for line in f:
                word = line.strip().split()[0]
                tgt_vocab.add(word)

    for path in train_dataset_files:
        dataset = torch.load(path)
        logging.info(" * reloading %s." % path)
        for ex in dataset.examples:
            for k in fields:
                val = getattr(ex, k, None)
                if val is not None and not fields[k].sequential:
                    val = [val]
                elif k == 'src' and src_vocab:
                    val = [item for item in val if item in src_vocab]
                elif k == 'tgt' and tgt_vocab:
                    val = [item for item in val if item in tgt_vocab]
                counter[k].update(val)

    _build_field_vocab(fields["tgt"], counter["tgt"],
                       max_size=tgt_vocab_size,
                       min_freq=tgt_words_min_frequency)
    logging.info(" * tgt vocab size: %d." % len(fields["tgt"].vocab))

    # All datasets have same num of n_tgt_features,
    # getting the last one is OK.
    for j in range(dataset.n_tgt_feats):
        key = "tgt_feat_" + str(j)
        _build_field_vocab(fields[key], counter[key])
        logging.info(" * %s vocab size: %d." % (key, len(fields[key].vocab)))

    if data_type == 'text':
        _build_field_vocab(fields["src"], counter["src"],
                           max_size=src_vocab_size,
                           min_freq=src_words_min_frequency)
        logging.info(" * src vocab size: %d." % len(fields["src"].vocab))

        # All datasets have same num of n_src_features,
        # getting the last one is OK.
        for j in range(dataset.n_src_feats):
            key = "src_feat_" + str(j)
            _build_field_vocab(fields[key], counter[key])
            logging.info(" * %s vocab size: %d." %
                         (key, len(fields[key].vocab)))

        # Merge the input and output vocabularies.
        if share_vocab:
            # `tgt_vocab_size` is ignored when sharing vocabularies
            logging.info(" * merging src and tgt vocab...")
            merged_vocab = merge_vocabs(
                [fields["src"].vocab, fields["tgt"].vocab],
                vocab_size=src_vocab_size)
            fields["src"].vocab = merged_vocab
            fields["tgt"].vocab = merged_vocab

    return fields


def _make_examples_nfeats_tpl(data_type, src_path, src_dir,
                              src_seq_length_trunc, sample_rate,
                              window_size, window_stride,
                              window, normalize_audio):
    """
    Process the corpus into (example_dict iterator, num_feats) tuple
    on source side for different 'data_type'.
    """

    if data_type == 'text':
        src_examples_iter, num_src_feats = \
            TextDataset.make_text_examples_nfeats_tpl(
                src_path, src_seq_length_trunc, "src")

    elif data_type == 'img':
        src_examples_iter, num_src_feats = \
            ImageDataset.make_image_examples_nfeats_tpl(
                src_path, src_dir)

    elif data_type == 'audio':
        src_examples_iter, num_src_feats = \
            AudioDataset.make_audio_examples_nfeats_tpl(
                src_path, src_dir, sample_rate,
                window_size, window_stride, window,
                normalize_audio)

    return src_examples_iter, num_src_feats


class OrderedIterator(torchtext.data.Iterator):
    def create_batches(self):
        if self.train:
            def pool(data, random_shuffler):
                for p in torchtext.data.batch(data, self.batch_size * 100):
                    p_batch = torchtext.data.batch(
                        sorted(p, key=self.sort_key),
                        self.batch_size, self.batch_size_fn)
                    for b in random_shuffler(list(p_batch)):
                        yield b
            self.batches = pool(self.data(), self.random_shuffler)
        else:
            self.batches = []
            for b in torchtext.data.batch(self.data(), self.batch_size,
                                          self.batch_size_fn):
                self.batches.append(sorted(b, key=self.sort_key))<|MERGE_RESOLUTION|>--- conflicted
+++ resolved
@@ -1,10 +1,7 @@
 # -*- coding: utf-8 -*-
-<<<<<<< HEAD
+
 import logging
-=======
-
 import os
->>>>>>> 0ecec8b4
 from collections import Counter, defaultdict, OrderedDict
 from itertools import count
 
